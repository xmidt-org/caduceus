// SPDX-FileCopyrightText: 2023 Comcast Cable Communications Management, LLC
// SPDX-License-Identifier: Apache-2.0
package main

import (
	"bytes"
	"context"
	"encoding/base64"
	"fmt"
	"net/http"
	"os"
	"os/signal"
	"regexp"
	"syscall"

	"emperror.dev/emperror"

	"github.com/gorilla/mux"
	"github.com/justinas/alice"
	"github.com/spf13/viper"
	"github.com/xmidt-org/bascule"
	"github.com/xmidt-org/bascule/basculechecks"
	"github.com/xmidt-org/bascule/basculehelper"
	"github.com/xmidt-org/bascule/basculehttp"
	"github.com/xmidt-org/clortho"
	"github.com/xmidt-org/clortho/clorthozap"
	"github.com/xmidt-org/sallust"
	"github.com/xmidt-org/touchstone"

	"go.uber.org/zap"
)

const (
	apiVersion         = "v4"
	prevAPIVersion     = "v3"
	apiBase            = "api/" + apiVersion
	apiBaseDualVersion = "api/{version:" + apiVersion + "|" + prevAPIVersion + "}"
)

type CapabilityConfig struct {
	Type            string
	Prefix          string
	AcceptAllMethod string
	EndpointBuckets []string
}

// JWTValidator provides a convenient way to define jwt validator through config files
type JWTValidator struct {
	// Config is used to create the clortho Resolver & Refresher for JWT verification keys
	Config clortho.Config `json:"config"`

	// Leeway is used to set the amount of time buffer should be given to JWT
	// time values, such as nbf
	Leeway bascule.Leeway
}

func NewPrimaryHandler(l *zap.Logger, v *viper.Viper, sw *ServerHandler, router *mux.Router, prevVersionSupport bool) (*mux.Router, error) {
	auth, err := authenticationMiddleware(v, l)
	if err != nil {
		// nolint:errorlint
		return nil, fmt.Errorf("unable to build authentication middleware: %v", err)
	}

	// if we want to support the previous API version, then include it in the
	// api base.
	urlPrefix := fmt.Sprintf("/%s", apiBase)
	if prevVersionSupport {
		urlPrefix = fmt.Sprintf("/%s", apiBaseDualVersion)
	}

	router.Handle(urlPrefix+"/notify", auth.Then(sw)).Methods("POST")

	return router, nil
}

// authenticationMiddleware configures the authorization requirements for requests to reach the main handler
func authenticationMiddleware(v *viper.Viper, logger *zap.Logger) (*alice.Chain, error) {

	// basculeMeasures := basculehelper.NewAuthValidationMeasures(registry)
	// capabilityCheckMeasures := basculehelper.NewAuthCapabilityCheckMeasures(registry)
	// listener := basculehelper.NewMetricListener(basculeMeasures)

	basicAllowed := make(map[string]string)
	basicAuth := v.GetStringSlice("authHeader")
	for _, a := range basicAuth {
		decoded, err := base64.StdEncoding.DecodeString(a)
		if err != nil {
			logger.Info("failed to decode auth header", zap.String("authHeader", a), zap.Error(err))
			continue
		}

		i := bytes.IndexByte(decoded, ':')
		logger.Debug("decoded string", zap.ByteString("string", decoded), zap.Int("i", i))
		if i > 0 {
			basicAllowed[string(decoded[:i])] = string(decoded[i+1:])
		}
	}
	logger.Debug("Created list of allowed basic auths", zap.Any("allowed", basicAllowed), zap.Any("config", basicAuth))

	options := []basculehttp.COption{
		basculehttp.WithCLogger(getLogger),
		// basculehttp.WithCErrorResponseFunc(listener.OnErrorResponse),
	}
	if len(basicAllowed) > 0 {
		options = append(options, basculehttp.WithTokenFactory("Basic", basculehttp.BasicTokenFactory(basicAllowed)))
	}

	var jwtVal JWTValidator
	// Get jwt configuration, including clortho's configuration
	v.UnmarshalKey("jwtValidator", &jwtVal)
	kr := clortho.NewKeyRing()

	// Instantiate a fetcher for refresher and resolver to share
	f, err := clortho.NewFetcher()
	if err != nil {
		return &alice.Chain{}, emperror.With(err, "failed to create clortho fetcher")
	}

	ref, err := clortho.NewRefresher(
		clortho.WithConfig(jwtVal.Config),
		clortho.WithFetcher(f),
	)
	if err != nil {
		return &alice.Chain{}, emperror.With(err, "failed to create clortho refresher")
	}

	resolver, err := clortho.NewResolver(
		clortho.WithConfig(jwtVal.Config),
		clortho.WithKeyRing(kr),
		clortho.WithFetcher(f),
	)
	if err != nil {
		return &alice.Chain{}, emperror.With(err, "failed to create clortho resolver")
	}

	var (
		tsConfig touchstone.Config
		zConfig  sallust.Config
	)
	// Get touchstone & zap configurations
	v.UnmarshalKey("touchstone", &tsConfig)
	v.UnmarshalKey("zap", &zConfig)
	zlogger := zap.Must(zConfig.Build())
	// tf := touchstone.NewFactory(tsConfig, zlogger, promReg)
	// Instantiate a metric listener for refresher and resolver to share
	// cml, err := clorthometrics.NewListener(clorthometrics.WithFactory(tf))
	// if err != nil {
	// 	return &alice.Chain{}, emperror.With(err, "failed to create clortho metrics listener")
	// }

	// Instantiate a logging listener for refresher and resolver to share
	czl, err := clorthozap.NewListener(
		clorthozap.WithLogger(zlogger),
	)
	if err != nil {
		return &alice.Chain{}, emperror.With(err, "failed to create clortho zap logger listener")
	}

	// resolver.AddListener(cml)
	resolver.AddListener(czl)
	// ref.AddListener(cml)
	ref.AddListener(czl)
	ref.AddListener(kr)
	// context.Background() is for the unused `context.Context` argument in refresher.Start
	ref.Start(context.Background())
	// Shutdown refresher's goroutines when SIGTERM
	sigs := make(chan os.Signal, 1)
	signal.Notify(sigs, syscall.SIGTERM)
	go func() {
		<-sigs
		// context.Background() is for the unused `context.Context` argument in refresher.Stop
		ref.Stop(context.Background())
	}()

	options = append(options, basculehttp.WithTokenFactory("Bearer", basculehttp.BearerTokenFactory{
		DefaultKeyID: "current",
		Resolver:     resolver,
		Parser:       bascule.DefaultJWTParser,
		Leeway:       jwtVal.Leeway,
	}))
	authConstructor := basculehttp.NewConstructor(append([]basculehttp.COption{
		basculehttp.WithParseURLFunc(basculehttp.CreateRemovePrefixURLFunc("/"+apiBase+"/", basculehttp.DefaultParseURLFunc)),
	}, options...)...)
	authConstructorLegacy := basculehttp.NewConstructor(append([]basculehttp.COption{
		basculehttp.WithParseURLFunc(basculehttp.CreateRemovePrefixURLFunc("/api/"+prevAPIVersion+"/", basculehttp.DefaultParseURLFunc)),
		basculehttp.WithCErrorHTTPResponseFunc(basculehttp.LegacyOnErrorHTTPResponse),
	}, options...)...)
	bearerRules := bascule.Validators{
		basculechecks.NonEmptyPrincipal(),
		basculechecks.NonEmptyType(),
		basculechecks.ValidType([]string{"jwt"}),
	}

	// only add capability check if the configuration is set
	var capabilityCheck CapabilityConfig
	v.UnmarshalKey("capabilityCheck", &capabilityCheck)
	if capabilityCheck.Type == "enforce" || capabilityCheck.Type == "monitor" {
		var endpoints []*regexp.Regexp
		c, err := basculehelper.NewEndpointRegexCheck(capabilityCheck.Prefix, capabilityCheck.AcceptAllMethod)
		if err != nil {

			// nolint:errorlint
			return nil, fmt.Errorf("failed to create capability check: %v", err)
		}
		for _, e := range capabilityCheck.EndpointBuckets {
			r, err := regexp.Compile(e)
			if err != nil {
				logger.Error("failed to compile regular expression", zap.Any("regex", e), zap.Error(err))
				continue
			}
			endpoints = append(endpoints, r)
		}
		m := basculehelper.MetricValidator{
<<<<<<< HEAD
			C: basculehelper.CapabilitiesValidator{Checker: c},
			// Measures:  capabilityCheckMeasures,
=======
			C:         basculehelper.CapabilitiesValidator{Checker: c},
>>>>>>> d097b398
			Endpoints: endpoints,
			// Measures:  capabilityCheckMeasures,
		}
		bearerRules = append(bearerRules, m.CreateValidator(capabilityCheck.Type == "enforce"))
	}

	authEnforcer := basculehttp.NewEnforcer(
		basculehttp.WithELogger(getLogger),
		basculehttp.WithRules("Basic", bascule.Validators{
			basculechecks.AllowAll(),
		}),
		basculehttp.WithRules("Bearer", bearerRules),
		// basculehttp.WithEErrorResponseFunc(listener.OnErrorResponse),
	)

	authChain := alice.New(setLogger(logger), authConstructor, authEnforcer)             //removing: basculehttp.NewListenerDecorator(listener). commenting for now in case needed later
	authChainLegacy := alice.New(setLogger(logger), authConstructorLegacy, authEnforcer) //removing: basculehttp.NewListenerDecorator(listener) commenting for now in case needed later

	versionCompatibleAuth := alice.New(func(next http.Handler) http.Handler {
		return http.HandlerFunc(func(r http.ResponseWriter, req *http.Request) {
			vars := mux.Vars(req)
			if vars != nil {
				if vars["version"] == prevAPIVersion {
					authChainLegacy.Then(next).ServeHTTP(r, req)
					return
				}
			}
			authChain.Then(next).ServeHTTP(r, req)
		})
	})
	return &versionCompatibleAuth, nil
}<|MERGE_RESOLUTION|>--- conflicted
+++ resolved
@@ -211,12 +211,7 @@
 			endpoints = append(endpoints, r)
 		}
 		m := basculehelper.MetricValidator{
-<<<<<<< HEAD
-			C: basculehelper.CapabilitiesValidator{Checker: c},
-			// Measures:  capabilityCheckMeasures,
-=======
 			C:         basculehelper.CapabilitiesValidator{Checker: c},
->>>>>>> d097b398
 			Endpoints: endpoints,
 			// Measures:  capabilityCheckMeasures,
 		}
