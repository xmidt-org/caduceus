--- conflicted
+++ resolved
@@ -295,15 +295,13 @@
   # sender provides the details for each "sender" that services the unique
   # webhook url endpoint
   sender:
-<<<<<<< HEAD
-=======
+
     # numWorkersPerSender defines the maximum number of outgoing concurrent
     # HTTP client requests to a particular webhook url.  This number is for
     # THIS server only, to determine the total maximum, multiply this value
     # by the number of caducues machines.
     numWorkersPerSender: 5000
 
->>>>>>> 52505f4b
     # queueSizePerSender the maximum queue depth (in events) the sender will
     # store before cutting off the webhook because the delivery pipeline has
     # backed up.
@@ -320,12 +318,10 @@
     # before the delivery pipeline is torn down.
     linger: 180s
 
-<<<<<<< HEAD
-=======
+
     # (Deprecated)
     # clientTimeout: 60s
 
->>>>>>> 52505f4b
     # deliveryRetries is the maximum number of delivery attempts caduceus will
     # make before dropping an event
     deliveryRetries: 1
@@ -334,7 +330,6 @@
     # before attempting to deliver again
     deliveryInterval: 10ms
 
-<<<<<<< HEAD
 # clientConfig:
     # (Deprecated)
     # clientTimeout: 60s
@@ -355,11 +350,7 @@
 
 
 
-=======
-    # responseHeaderTimeout is the time to wait for a response before giving up
-    # and marking the delivery a failure
-    responseHeaderTimeout: 10s
->>>>>>> 52505f4b
+
 
   # (Deprecated)
   # profilerFrequency: 15
@@ -372,8 +363,4 @@
   # perSourceIncomingPayloadSizeBuckets:
   #   - 100
   #   - 1000
-<<<<<<< HEAD
-  #   - 10000
-=======
-  #   - 10000
->>>>>>> 52505f4b
+  #   - 10000