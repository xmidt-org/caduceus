# Changelog
All notable changes to this project will be documented in this file.

The format is based on [Keep a Changelog](http://keepachangelog.com/en/1.0.0/)
and this project adheres to [Semantic Versioning](http://semver.org/spec/v2.0.0.html).

## [Unreleased]
<<<<<<< HEAD
- added metric for counting when caduceus re-encodes the wrp [#216](https://github.com/xmidt-org/caduceus/pull/216)
=======
- added configuration for which http codes Caduceus should retry on [#219](https://github.com/xmidt-org/caduceus/pull/219)
>>>>>>> 2614db57

## [v0.2.8]
### Changed
- cleaned up shutdown logic for outbound sender [#205](https://github.com/xmidt-org/caduceus/pull/205)
- added resetting queue depth and current workers gauges to outbound sender [#205](https://github.com/xmidt-org/caduceus/pull/205)
- removed queueEmpty variable from outbound sender [#209](https://github.com/xmidt-org/caduceus/pull/209)
- fixed outbound sender's long running dispatcher() goroutine to not exit when a cutoff occurs [#210](https://github.com/xmidt-org/caduceus/pull/210)
- register for specific OS signals [#211](https://github.com/xmidt-org/caduceus/pull/211)

## [v0.2.7]
- pared down logging, especially debugging logs [#196](https://github.com/xmidt-org/caduceus/pull/196)
- added dropped events to metric [#195](https://github.com/xmidt-org/caduceus/issues/195)
- removed all calls to logging.Debug(), logging.Info(), and logging.Error() [#199](https://github.com/xmidt-org/caduceus/pull/199)
- bumped webpa-common version to use a webhooks page without those logging calls [#199](https://github.com/xmidt-org/caduceus/pull/199)
- bumped webpa-common version includes a fix to authorization logging issue [#192](https://github.com/xmidt-org/caduceus/issues/192)

## [v0.2.6]
- reduced time from when cutoff is sent to when queue is emptied

## [v0.2.5]
- fix emptying queue when received cutoff [#188](https://github.com/xmidt-org/caduceus/issues/188)
- add queue full check to prevent push event into queue if already full [#189](https://github.com/xmidt-org/caduceus/issues/189)

## [v0.2.4]
- added docker automation [#184](https://github.com/xmidt-org/caduceus/pull/184)
- fixed caduceus queue cutoffs [#185](https://github.com/xmidt-org/caduceus/issues/185)

## [v0.2.3]
- updated release pipeline to use travis [#174](https://github.com/xmidt-org/caduceus/pull/174)
- bumped wrp-go to v2 [#182](https://github.com/xmidt-org/caduceus/pull/182)

## [v0.2.2]
- bump webpa-common to v1.5.0

## [v0.2.1]
### Changed
- Fixed a missing cardinality dimension in a metric that caused a panic.

## [v0.2.0]
### Added
- Metrics to support debugging the problem found by GH Issue [issue 145](https://github.com/Comcast/caduceus/issues/145)
- Add WRP Header support for Partner-Ids and Metadata

### Changed
- converting glide to go mod

## [v0.1.5]
fixed build upload

## [v0.1.4]
### Added
- Add alternative urls and consumer max retry logic for webhooks

### Changed
- Retry on non 2xx status codes
- Fix for no retries being attempted
- Add metric for incoming content type

## [v0.1.3] - 2019-02-27
### Changed
- Fix for [issue 126](https://github.com/Comcast/caduceus/issues/126)

## [v0.1.2] - 2019-02-21
### Added
- Fix for delivering events as json or msgpack based events [issue 113](https://github.com/Comcast/caduceus/issues/113)

### Changed
- Updated to new version of webpa-common library
- Remove the worker pool as a fixed number of workers per endpoint and simply cap
  the maximum number.  Partial fix for [issue 115](https://github.com/Comcast/caduceus/issues/115), [issue 103](https://github.com/Comcast/caduceus/issues/103)
- Fix for webhook shallow copy bug.  Partial fix for [issue 115](https://github.com/Comcast/caduceus/issues/115)
- Fix for webhook update for all fields (updated webpa-common code to bring in fix)
- Fix for retry logic so all failures are retried the specified number of times - [issue 91](https://github.com/Comcast/caduceus/issues/91)
- Fix for waiting for DNS to resolve prior to listening for webhook updates - [issue 111](https://github.com/Comcast/caduceus/issues/111)
- Fix for cpu spike after about 10 mintues due to worker go routines not finishing.
- Fix logic for updating webhooks
- Fix for sending the same event multiple times to the same webhook.
- Fix for [issue 99](https://github.com/Comcast/caduceus/issues/99)

## [0.1.1] - 2018-04-06
### Added
- Fix for X-Webpa-Event header
- Use all cores-1 for IO control by default
- Fix a bug where the regex matching was too greedy
- Add retries on errors deemed "retryable"
- Add all X-Midt headers
- Add metrics data

## [0.0.1] - 2017-03-28
### Added
- Initial creation

[Unreleased]: https://github.com/Comcast/caduceus/compare/v0.2.8...HEAD
[v0.2.8]: https://github.com/Comcast/caduceus/compare/v0.2.7...v0.2.8
[v0.2.7]: https://github.com/Comcast/caduceus/compare/v0.2.6...v0.2.7
[v0.2.6]: https://github.com/Comcast/caduceus/compare/v0.2.5...v0.2.6
[v0.2.5]: https://github.com/Comcast/caduceus/compare/v0.2.4...v0.2.5
[v0.2.4]: https://github.com/Comcast/caduceus/compare/v0.2.3...v0.2.4
[v0.2.3]: https://github.com/Comcast/caduceus/compare/v0.2.2...v0.2.3
[v0.2.2]: https://github.com/Comcast/caduceus/compare/v0.2.2-rc.1...v0.2.2
[v0.2.1]: https://github.com/Comcast/caduceus/compare/v0.2.0...v0.2.1
[v0.2.0]: https://github.com/Comcast/caduceus/compare/v0.1.5...v0.2.0
[v0.1.5]: https://github.com/Comcast/caduceus/compare/v0.1.4...v0.1.5
[v0.1.4]: https://github.com/Comcast/caduceus/compare/v0.1.3...v0.1.4
[v0.1.3]: https://github.com/Comcast/caduceus/compare/v0.1.2...v0.1.3
[v0.1.2]: https://github.com/Comcast/caduceus/compare/0.1.1...v0.1.2
[0.1.1]: https://github.com/Comcast/caduceus/compare/0.0.1...0.1.1
[0.0.1]: https://github.com/Comcast/caduceus/compare/v0.0.0...0.0.1<|MERGE_RESOLUTION|>--- conflicted
+++ resolved
@@ -5,11 +5,9 @@
 and this project adheres to [Semantic Versioning](http://semver.org/spec/v2.0.0.html).
 
 ## [Unreleased]
-<<<<<<< HEAD
 - added metric for counting when caduceus re-encodes the wrp [#216](https://github.com/xmidt-org/caduceus/pull/216)
-=======
 - added configuration for which http codes Caduceus should retry on [#219](https://github.com/xmidt-org/caduceus/pull/219)
->>>>>>> 2614db57
+
 
 ## [v0.2.8]
 ### Changed
