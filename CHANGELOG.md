--- conflicted
+++ resolved
@@ -5,15 +5,8 @@
 and this project adheres to [Semantic Versioning](http://semver.org/spec/v2.0.0.html).
 
 ## [Unreleased]
-<<<<<<< HEAD
-
-## [v0.1.4]
-Jack is very helpful.
-
-=======
-### Added 
+### Added
 - Add alternative urls and consumer max retry logic for webhooks [issue 140](https://github.com/Comcast/caduceus/pull/140)
->>>>>>> 8c771ab6
 
 ### Changed
 - Retry on non 2xx status codes [issue 139](https://github.com/Comcast/caduceus/pull/139)
